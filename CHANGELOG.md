--- conflicted
+++ resolved
@@ -32,15 +32,13 @@
   [bootstraponline](https://github.com/bootstraponline)
   [#689](https://github.com/realm/SwiftLint/issues/689)
 
-<<<<<<< HEAD
 * Add rule to check for private unit tests (private unit tests don't get run by
 XCTest).  
   [Cristian Filipov](https://github.com/cfilipov)
-=======
+
 * Add configuration for setting a warning threshold.  
   [woodhamgh](https://github.com/woodhamgh)
   [696](https://github.com/realm/SwiftLint/issues/696)
->>>>>>> fbe768ec
 
 ##### Bug Fixes
 
